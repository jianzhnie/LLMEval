"""
CompassVerifier Offline Inference Module

This module provides functionality for running offline inference using vLLM engine
for the CompassVerifier evaluation system. It supports batch processing, resume
functionality, and robust error handling.
"""

import collections
import copy
import json
import logging
import os
import re
import sys
import threading
from dataclasses import asdict
from pathlib import Path
from typing import Any, Dict, List, Optional, Tuple

from tqdm import tqdm
from transformers import AutoTokenizer, HfArgumentParser
from vllm import LLM, SamplingParams
from vllm.outputs import RequestOutput

from llmeval.utils.compass_template import CompassVerifier_PROMPT
from llmeval.utils.config import CompassVerifierInferArguments
from llmeval.utils.logger import init_logger

# Initialize logger
logger = init_logger('compass_verifier_infer', logging.INFO)

# Constants
VALID_JUDGMENTS: frozenset[str] = frozenset({'A', 'B', 'C'})
DEFAULT_INPUT_KEY: str = 'prompt'
DEFAULT_LABEL_KEY: str = 'answer'
DEFAULT_RESPONSE_KEY: str = 'gen'


def _last_n_strs(text: str, n: int) -> str:
    tokens = text.split()
    return ' '.join(tokens[-n:]) if tokens else ''


def extract_answer(response_string: str, fallback_tokens: int = 200) -> str:
    """
    Extract content from <answer> tags in model response.

    This function searches for <answer> tags in the response string and extracts
    the content within them. If no tags are found, returns the original string.

    Args:
        response_string: Complete string containing <answer> tags.

    Returns:
        Extracted content from <answer> tags, or original string if no tags found.

    Example:
        >>> extract_answer("Some text <answer>42</answer> more text")
        "42"
        >>> extract_answer("No tags here")
        "No tags here"
    """
    if not response_string or not isinstance(response_string, str):
        return ''

    # Regular expression patterns for answer extraction
    # (.*?) 是一个非贪婪捕获组，用于匹配并提取标签内的所有内容。
    # re.DOTALL 标志确保 . 也能匹配换行符，以防 answer 内容有多行。
    pattern: re.Pattern[str] = re.compile(r'<answer>(.*?)</answer>', re.DOTALL)
    match = pattern.search(response_string)
    # 如果找到匹配项，返回第一个捕获组（括号内的内容），并去除首尾空格
    # 如果没有找到匹配项，返回原字符串
    if match:
<<<<<<< HEAD
        return match.group(1).strip()
    return response_string[-100:]
=======
        content = match.group(1).strip()
        if content:
            return content

    # Fallback 1: content after </think>
    think_end_pattern = re.compile(r'</think\s*>', re.IGNORECASE)
    match = think_end_pattern.search(response_string)
    if match:
        tail = response_string[match.end():].strip()
        if tail:
            return tail

    # Fallback 2: last N tokens
    tail = _last_n_strs(response_string, fallback_tokens).strip()
    return tail if tail else None
>>>>>>> 96f8f816


def process_judgment(judgment_str: str) -> str:
    """
    Extract and clean judgment from model response.

    This function processes the raw model output to extract a clean judgment
    (A, B, or C) using multiple extraction strategies in order of preference.

    Args:
        judgment_str: Raw judgment string from the model.

    Returns:
        Clean judgment string (A, B, or C) or empty string if no valid judgment found.

    Examples:
        >>> process_judgment("\\boxed{A}")
        'A'
        >>> process_judgment("Final Judgment: (B)")
        'B'
        >>> process_judgment("The answer is C")
        'C'
        >>> process_judgment("Invalid response")
        ''
    """
    if not judgment_str or not isinstance(judgment_str, str):
        return ''

    judgment_str = judgment_str.strip()

    # Strategy 1: Look for \boxed{letter} pattern
    boxed_pattern: re.Pattern[str] = re.compile(r'\\boxed\{([A-C])\}')
    boxed_matches = boxed_pattern.findall(judgment_str)
    if boxed_matches:
        return boxed_matches[-1]

    # Strategy 2: Direct match for single letter
    if judgment_str in VALID_JUDGMENTS:
        return judgment_str

    # Strategy 3: Extract from "Final Judgment:" section
    if 'Final Judgment:' in judgment_str:
        final_section = judgment_str.split('Final Judgment:')[-1]

        # Look for (A), (B), (C) pattern
        paren_pattern: re.Pattern[str] = re.compile(r'\(([A-C])\)')
        paren_matches = paren_pattern.findall(final_section)
        if paren_matches:
            return paren_matches[-1]

        # Look for any A, B, or C in the final section
        letter_pattern: re.Pattern[str] = re.compile(r'([A-C])')
        letter_matches = letter_pattern.findall(final_section)
        if letter_matches:
            return letter_matches[-1]

    # Strategy 4: Look for any A, B, or C in the entire string
    letter_pattern: re.Pattern[str] = re.compile(r'([A-C])')
    all_matches = letter_pattern(judgment_str)
    if all_matches:
        return all_matches[-1]

    return ''


class CompassVerifierOfflineInferenceRunner:
    """
    Main class for handling offline inference with vLLM engine for CompassVerifier.

    This class provides a comprehensive solution for running CompassVerifier inference
    with support for batch processing, resume functionality, and robust error handling.

    Attributes:
        args: Configuration arguments for the inference process.
        _file_lock: Thread lock for safe file writing operations.
        llm: vLLM engine instance for model inference.
        tokenizer: HuggingFace tokenizer instance for text processing.
        sampling_params: Sampling parameters for generation control.
    """

    def __init__(self, args: CompassVerifierInferArguments) -> None:
        """
        Initialize the CompassVerifier inference runner.

        Args:
            args: Configuration arguments containing model settings, file paths, etc.

        Raises:
            ValueError: If required arguments are invalid.
        """
        self.args: CompassVerifierInferArguments = args
        self._file_lock: threading.Lock = threading.Lock()
        self.llm: Optional[LLM] = None
        self.tokenizer: Optional[AutoTokenizer] = None
        self.sampling_params: Optional[SamplingParams] = None

    def setup_vllm_engine(self) -> Tuple[LLM, AutoTokenizer, SamplingParams]:
        """
        Initialize the vLLM engine, tokenizer, and sampling parameters.

        This method sets up the complete inference pipeline including model loading,
        tokenizer initialization, and sampling parameter configuration.

        Returns:
            A tuple containing:
                - LLM instance for inference
                - AutoTokenizer for text processing
                - SamplingParams for generation control

        Raises:
            RuntimeError: If engine initialization fails.
            ImportError: If required dependencies are missing.
        """
        logger.info('=' * 60)
        logger.info('🚀 Initializing CompassVerifier vLLM Engine')
        logger.info(f'Model: {self.args.model_name_or_path}')
        logger.info(f'Max Model Length: {self.args.max_model_len}')
        logger.info(f'Max tokens: {self.args.max_tokens}')
        logger.info(f'RoPE Scaling: {self.args.rope_scaling}')
        logger.info(f'Tensor Parallel Size: {self.args.tensor_parallel_size}')
        logger.info(
            f'Pipeline Parallel Size: {self.args.pipeline_parallel_size}')
        logger.info(
            f'GPU Memory Utilization: {self.args.gpu_memory_utilization}')
        logger.info(f'Batch Size: {self.args.batch_size}')
        logger.info('=' * 60)

        # Prepare HuggingFace overrides
        hf_overrides = self._prepare_hf_overrides()

        try:
            # Initialize tokenizer
            logger.info('Loading tokenizer...')
            tokenizer = AutoTokenizer.from_pretrained(
                self.args.model_name_or_path,
                trust_remote_code=self.args.trust_remote_code,
                cache_dir=self.args.cache_dir)
            logger.info('✅ Tokenizer loaded successfully')

            # Initialize vLLM engine
            logger.info('Loading vLLM engine...')
            llm = LLM(
                model=self.args.model_name_or_path,
                tensor_parallel_size=self.args.tensor_parallel_size,
                pipeline_parallel_size=self.args.pipeline_parallel_size,
                gpu_memory_utilization=self.args.gpu_memory_utilization,
                enable_chunked_prefill=self.args.enable_chunked_prefill,
                enable_prefix_caching=self.args.enable_prefix_caching,
                enforce_eager=self.args.enforce_eager,
                max_num_seqs=self.args.max_num_seqs,
                max_model_len=self.args.max_model_len,
                hf_overrides=hf_overrides,
                seed=self.args.seed,
                trust_remote_code=self.args.trust_remote_code,
                dtype=self.args.dtype,
            )
            logger.info('✅ vLLM engine loaded successfully')

        except Exception as e:
            # Include traceback for easier debugging
            logger.exception(f'❌ Failed to initialize vLLM engine: {e}')
            raise RuntimeError(f'Engine initialization failed: {e}') from e

        # Configure sampling parameters
        sampling_params = SamplingParams(
            max_tokens=self.args.max_tokens,
            temperature=self.args.temperature,
            top_p=self.args.top_p,
            top_k=self.args.top_k,
            repetition_penalty=self.args.repetition_penalty,
        )

        logger.info('✅ CompassVerifier vLLM engine initialization completed')
        return llm, tokenizer, sampling_params

    def _prepare_hf_overrides(self) -> Dict[str, Any]:
        """Prepare HuggingFace model overrides from arguments.

        Returns:
            Dictionary of overrides for HuggingFace model loading.
        """
        hf_overrides: Dict[str, Any] = {}

        # Use the parsed rope_scaling_dict instead of the raw string
        if hasattr(self.args,
                   'rope_scaling_dict') and self.args.rope_scaling_dict:
            hf_overrides['rope_scaling'] = self.args.rope_scaling_dict

        if self.args.max_model_len:
            hf_overrides['max_model_len'] = self.args.max_model_len

        return hf_overrides

    def convert_to_compass_verifier_format(
            self, item: Dict[str, Any]) -> Optional[str]:
        """
        Convert input data item to CompassVerifier prompt format.

        This method extracts the required fields from the input data and formats
        them according to the CompassVerifier template.

        Args:
            item: Input data item containing question, gold_answer, and llm_response.

        Returns:
            Formatted prompt string for CompassVerifier or None if conversion fails.

        Raises:
            KeyError: If required keys are missing from the input item.
            ValueError: If required fields are empty or invalid.
        """
        # Determine field keys with fallbacks
        input_key = getattr(self.args, 'input_key', None) or DEFAULT_INPUT_KEY
        label_key = getattr(self.args, 'label_key', None) or DEFAULT_LABEL_KEY
        response_key = getattr(self.args, 'response_key',
                               None) or DEFAULT_RESPONSE_KEY

        # Check for required keys
        required_keys = [input_key, label_key, response_key]
        missing_keys = [key for key in required_keys if key not in item]

        if missing_keys:
            logger.warning(
                f'Missing required keys {missing_keys} in item: {list(item.keys())}'
            )
            return None

        # Extract required fields

        prompt = item.get(input_key)
        ground_truth = item.get(label_key)
        llm_response_raw = item.get(response_key)

        # Handle different response formats
        llm_response = self._extract_llm_response(llm_response_raw)
        if llm_response is None:
            return None

        # Validate required fields
        if not prompt or not ground_truth or not llm_response:
            logger.warning(
                f'Empty required field in item - question: {bool(prompt)}, '
                f'ground_truth: {bool(ground_truth)}, llm_response: {bool(llm_response)}'
            )
            return None

        # Extract answer from response if it contains <answer> tags
        llm_response = extract_answer(llm_response)

        # Format the prompt using CompassVerifier template
        try:
            formatted_prompt = CompassVerifier_PROMPT.format(
                question=prompt,
                gold_answer=ground_truth,
                llm_response=llm_response)
            return formatted_prompt
        except Exception as e:
            logger.error(f'Error formatting CompassVerifier prompt: {e}')
            return None

    def _extract_llm_response(self, llm_response_raw: Any) -> Optional[str]:
        """
        Extract LLM response from various input formats.

        Args:
            llm_response_raw: Raw LLM response in various formats.

        Returns:
            Extracted response string or None if extraction fails.
        """
        if isinstance(llm_response_raw, list) and llm_response_raw:
            return llm_response_raw[0]
        elif isinstance(llm_response_raw, str):
            return llm_response_raw
        else:
            logger.warning(
                f'Invalid response format: {type(llm_response_raw)}')
            return None

    def _write_batch_results(self, original_items: List[Dict[str, Any]],
                             outputs: List[RequestOutput]) -> None:
        """
        Write batch results to output file with thread-safe operations.

        This method processes the model outputs and writes them to the output file
        in JSONL format, maintaining the original data structure while adding
        the model's judgment.

        Args:
            original_items: List of original data items.
            outputs: List of model outputs from vLLM.

        Raises:
            IOError: If file writing fails.
        """
        with self._file_lock:
            try:
                with open(self.args.output_file, 'a', encoding='utf-8') as f:
                    for idx, (original_item,
                              output) in enumerate(zip(original_items,
                                                       outputs)):
                        # Extract model response
                        model_response = self._extract_model_response(output)

                        # Only write if we got a valid response
                        if model_response and model_response.strip():
                            result = self._prepare_result_item(
                                original_item, model_response)

                            # Write to file
                            f.write(
                                json.dumps(result, ensure_ascii=False) + '\n')
                            f.flush()
                        else:
                            logger.warning(
                                f'Empty response for item {idx}, skipping write'
                            )

            except Exception as e:
                logger.error(f'Error writing batch results: {e}')
                raise IOError(f'Failed to write batch results: {e}') from e

    def _extract_model_response(self, output: RequestOutput) -> str:
        """Extract text response from vLLM output object.

        Args:
            output: vLLM RequestOutput object.

        Returns:
            Extracted text response, empty string if extraction fails.
        """
        if output is None:
            return ''

        try:
            # vLLM chat returns RequestOutput objects with `.outputs`
            # and each contains `.text`.
            if output.outputs and len(output.outputs) > 0:
                return output.outputs[0].text
            return ''
        except (AttributeError, IndexError) as e:
            logger.warning(f'Failed to extract response from output: {e}')
            return ''

    def _prepare_result_item(self, original_item: Dict[str, Any],
                             model_response: str) -> Dict[str, Any]:
        """
        Prepare result item for writing to output file.

        Args:
            original_item: Original data item.
            model_response: Model's response text.

        Returns:
            Processed result item ready for JSON serialization.
        """
        result = copy.deepcopy(original_item)

        # Safely extract answer from 'gen' field if it exists and is a string
        result.setdefault(DEFAULT_RESPONSE_KEY, []).append(model_response)
        if not self.args.keep_origin_data:
            result[DEFAULT_INPUT_KEY] = ''
            result[DEFAULT_RESPONSE_KEY] = ''

        # Add judgment
        result['compassverifier_judgment'] = process_judgment(model_response)

        return result

    def count_completed_samples(self) -> Dict[str, int]:
        """
        Count completed samples for resume functionality.

        This method scans the output file to determine how many samples have
        already been processed for each unique question, enabling resume
        functionality for interrupted runs.

        Returns:
            Dictionary mapping question content to count of completed samples.
        """
        completed_counts: Dict[str, int] = collections.defaultdict(int)

        if not os.path.exists(self.args.output_file):
            return completed_counts

        if os.path.getsize(self.args.output_file) == 0:
            return completed_counts

        try:
            with open(self.args.output_file, 'r', encoding='utf-8') as f:
                for line_num, line in enumerate(f, 1):
                    try:
                        item = json.loads(line.strip())
                        prompt_key = item.get(
                            self.args.input_key) or item.get(DEFAULT_INPUT_KEY)
                        gen_count = len(item.get(DEFAULT_RESPONSE_KEY, []))
                        if prompt_key is not None and 'judgment' in item:
                            completed_counts[str(prompt_key)] += gen_count
                    except json.JSONDecodeError as e:
                        logger.warning(f'Invalid JSON on line {line_num}: {e}')
                        continue
        except Exception as e:
            logger.error(f'Error reading output file for resume check: {e}')

        return completed_counts

    def load_data(self) -> List[Dict[str, Any]]:
        """
        Load and prepare dataset with resume functionality.

        This method loads the input data, checks for previously completed samples,
        and expands the dataset according to the n_samples parameter while
        respecting the resume functionality.

        Returns:
            Expanded dataset where each record appears as many times as its
            remaining required generations.

        Raises:
            FileNotFoundError: If the input file does not exist.
            json.JSONDecodeError: If an input line is not valid JSON.
            ValueError: If the dataset is empty or invalid.
        """
        logger.info(f'Loading data from: {self.args.input_file}')

        # Load raw data
        raw_data = self._load_raw_data()
        logger.info(f'Loaded {len(raw_data)} items from input file')

        # Check for completed samples
        completed_counts = self.count_completed_samples()
        total_completed = sum(completed_counts.values())

        if total_completed > 0:
            logger.info(
                f'Found {total_completed} completed samples from previous run')

        # Expand data according to n_samples and resume functionality
        expanded_data = self._expand_data_with_resume(raw_data,
                                                      completed_counts)
        if not expanded_data:
            logger.warning('No data to process after expansion')

        logger.info(
            f'Total remaining samples to process: {len(expanded_data)}')
        return expanded_data

    def _load_raw_data(self) -> List[Dict[str, Any]]:
        """Load raw data from input file.

        Returns:
            List of raw data items.

        Raises:
            FileNotFoundError: If the input file does not exist.
            json.JSONDecodeError: If an input line is not valid JSON.
        """
        try:
            with open(self.args.input_file, 'r', encoding='utf-8') as f:
                data = [json.loads(line) for line in f if line.strip()]
        except FileNotFoundError as e:
            logger.critical(
                f'Input file not found: {self.args.input_file}, {e}')
            raise
        except json.JSONDecodeError as e:
            logger.critical(f'Invalid JSON in input file: {e}')
            raise

        return data

    def _expand_data_with_resume(
            self, raw_data: List[Dict[str, Any]],
            completed_counts: Dict[str, int]) -> List[Dict[str, Any]]:
        """Expand data according to n_samples and resume functionality.

        Args:
            raw_data: Raw data loaded from input file.
            completed_counts: Count of completed samples per prompt.

        Returns:
            Expanded dataset with remaining samples to process.
        """
        expanded_data: List[Dict[str, Any]] = []
        skipped_items = 0

        for item in raw_data:
            prompt_val = item.get(
                self.args.input_key) or item.get(DEFAULT_INPUT_KEY)
            prompt = str(prompt_val) if prompt_val is not None else ''

            if not prompt.strip():
                logger.warning(
                    f'No valid prompt found under keys [{self.args.input_key!r}, '
                    f'"{DEFAULT_INPUT_KEY}"] for item with keys: {list(item.keys())}'
                )
                skipped_items += 1
                continue

            completed = completed_counts.get(prompt, 0)
            remaining = max(0, self.args.n_samples - completed)

            for _ in range(remaining):
                expanded_data.append(copy.deepcopy(item))

        if skipped_items > 0:
            logger.warning(
                f'Skipped {skipped_items} items due to missing or empty prompt'
            )

        return expanded_data

    def process_and_write_batch(self, batch_data: List[Dict[str,
                                                            Any]]) -> None:
        """
        Process a single batch of data and write results.

        This method handles the complete batch processing pipeline including
        data conversion, model inference, and result writing.

        Args:
            batch_data: List of data dictionaries for the current batch.

        Raises:
            RuntimeError: If batch processing fails.
        """
        if not batch_data:
            logger.warning('Empty batch data provided')
            return

        original_items = copy.deepcopy(batch_data)
        batch_prompts: List[str] = []

        # Convert data format and filter invalid items
        for item in batch_data:
            prompt = self.convert_to_compass_verifier_format(item)
            if prompt is not None:
                batch_prompts.append(prompt)
            else:
                logger.warning(
                    'Failed to convert item to CompassVerifier format')
                batch_prompts.append('')

        # Filter out empty prompts and corresponding original items
        valid_prompts, valid_original_items = self._filter_valid_prompts(
            batch_prompts, original_items)

        if not valid_prompts:
            logger.warning('No valid prompts in this batch, skipping')
            return

        try:
            # Convert prompts to messages format for vLLM
            batch_messages: List[str] = []
            for prompt in valid_prompts:
                messages = [{'role': 'user', 'content': prompt}]
                model_inputs = self.tokenizer.apply_chat_template(
                    messages, add_generation_prompt=True, tokenize=False)
                batch_messages.append(model_inputs)

            # Use vLLM for inference
            logger.debug(f'Processing batch of {len(batch_messages)} prompts')
            outputs: List[RequestOutput] = self.llm.generate(
                batch_messages,
                self.sampling_params,
                use_tqdm=False  # Avoid progress bar conflicts
            )

            # Write results
            self._write_batch_results(valid_original_items, outputs)
            logger.debug(
                f'Successfully processed batch of {len(valid_original_items)} items'
            )

        except Exception as e:
            logger.error(f'❌ Error during vLLM processing for this batch: {e}')
            raise RuntimeError(f'Batch processing failed: {e}') from e

    def _filter_valid_prompts(
        self, batch_prompts: List[str], original_items: List[Dict[str, Any]]
    ) -> Tuple[List[str], List[Dict[str, Any]]]:
        """
        Filter out empty prompts and corresponding original items.

        Args:
            batch_prompts: List of prompt strings.
            original_items: List of original data items.

        Returns:
            Tuple of (valid_prompts, valid_original_items).
        """
        valid_prompts: List[str] = []
        valid_original_items: List[Dict[str, Any]] = []

        for i, prompt in enumerate(batch_prompts):
            if prompt:  # Only include non-empty prompts
                valid_prompts.append(prompt)
                valid_original_items.append(original_items[i])

        return valid_prompts, valid_original_items

    def run(self) -> None:
        """
        Run the main inference process.

        This method orchestrates the complete inference pipeline including
        data loading, engine initialization, batch processing, and result writing.

        Raises:
            FileNotFoundError: If input file doesn't exist.
            ValueError: If output file path is not provided.
            RuntimeError: If inference process fails.
        """
        # Validate file paths
        if not self.args.input_file or not Path(self.args.input_file).exists():
            raise FileNotFoundError(
                f'Input file not found: {self.args.input_file}')
        if not self.args.output_file:
            raise ValueError('Output file path is required')

        try:
            # Load data (including resume functionality)
            eval_dataset = self.load_data()
            if not eval_dataset:
                logger.info(
                    'All samples have already been processed, skipping inference'
                )
                return

            # Create output directory if it doesn't exist
            output_path = Path(self.args.output_file)
            output_path.parent.mkdir(parents=True, exist_ok=True)

            logger.info(f'⏳ Starting to process {len(eval_dataset)} entries')

            # Initialize vLLM engine
            self.llm, self.tokenizer, self.sampling_params = self.setup_vllm_engine(
            )

            # Process data in batches
            self._process_batches(eval_dataset)

            logger.info(
                f'✨ Final data processing completed. Results saved to {self.args.output_file}'
            )

        except Exception as e:
            logger.critical(f'❌ Fatal error during inference: {e}')
            raise

    def _process_batches(self, eval_dataset: List[Dict[str, Any]]) -> None:
        """Process the evaluation dataset in batches.

        Args:
            eval_dataset: Dataset to process.
        """
        total_batches = (len(eval_dataset) + self.args.batch_size -
                         1) // self.args.batch_size
        logger.info(
            f'Processing {total_batches} batches with batch size {self.args.batch_size}'
        )

        with tqdm(total=total_batches, desc='Processing batches',
                  unit='batch') as pbar:
            for i in range(0, len(eval_dataset), self.args.batch_size):
                batch = eval_dataset[i:i + self.args.batch_size]
                self.process_and_write_batch(batch)
                pbar.update(1)


def main(args: CompassVerifierInferArguments) -> None:
    """
    Main function to run the CompassVerifier vLLM inference process.

    Args:
        args: Configuration arguments for the inference process.

    Raises:
        RuntimeError: If inference process fails.
    """
    try:
        runner = CompassVerifierOfflineInferenceRunner(args)
        runner.run()
    except Exception as e:
        logger.critical(f'❌ Inference process failed: {e}')
        raise RuntimeError(f'Inference failed: {e}') from e


if __name__ == '__main__':
    """Command-line interface for CompassVerifier offline inference."""
    try:
        # Parse command line arguments
        parser = HfArgumentParser(CompassVerifierInferArguments)
        eval_args, = parser.parse_args_into_dataclasses()

        # Log configuration
        logger.info(
            'Initializing CompassVerifier CompassVerifierInferArguments with parsed command line arguments...'
        )
        logger.info('\n--- Parsed Arguments ---')
        logger.info(json.dumps(asdict(eval_args), indent=2, default=str))

        # Run main inference process
        main(eval_args)

    except ImportError as e:
        logger.error(
            f'❌ A required library is missing: {e}. Please install it.')
        sys.exit(1)
    except KeyboardInterrupt:
        logger.info('Process interrupted by user')
        sys.exit(0)
    except Exception as e:
        logger.critical(
            f'❌ An unrecoverable error occurred during execution: {e}')
        sys.exit(1)<|MERGE_RESOLUTION|>--- conflicted
+++ resolved
@@ -70,12 +70,7 @@
     pattern: re.Pattern[str] = re.compile(r'<answer>(.*?)</answer>', re.DOTALL)
     match = pattern.search(response_string)
     # 如果找到匹配项，返回第一个捕获组（括号内的内容），并去除首尾空格
-    # 如果没有找到匹配项，返回原字符串
     if match:
-<<<<<<< HEAD
-        return match.group(1).strip()
-    return response_string[-100:]
-=======
         content = match.group(1).strip()
         if content:
             return content
@@ -91,7 +86,6 @@
     # Fallback 2: last N tokens
     tail = _last_n_strs(response_string, fallback_tokens).strip()
     return tail if tail else None
->>>>>>> 96f8f816
 
 
 def process_judgment(judgment_str: str) -> str:
